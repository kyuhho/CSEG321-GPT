--- conflicted
+++ resolved
@@ -32,32 +32,14 @@
         dtype=torch.qint8
     )
 
-<<<<<<< HEAD
+
 def save_model(model: torch.nn.Module, path: str):
     torch.save(model.state_dict(), path)  # 또는 torch.save(model, path) 로 전체 저장 가능
     
-=======
-def save_quantized_model(model: torch.nn.Module, config, path: str):
-    """Quantized 모델과 config를 함께 저장하는 함수"""
-    print(f"💾 Saving quantized model to {path}")
-    torch.save({
-        'model': model,  # 전체 모델 객체 저장
-        'config': config,
-        'model_type': 'quantized'
-    }, path, pickle_protocol=4)
 
-def load_quantized_model(checkpoint_path: str):
-    """Quantized 모델을 로드하는 함수"""
-    print(f"📦 Loading quantized model from {checkpoint_path}")
-    ckpt = torch.load(checkpoint_path, map_location='cpu', weights_only=False)
-    
-    model = ckpt['model']
-    config = ckpt['config']
-    
-    model.eval()
-    return model, config
 
->>>>>>> 22c014f8
+
+
 if __name__ == "__main__":
     student_ckpt_path = "saved_models/student.pt"  # ✅ 실제 저장된 경로로 수정
     quant_ckpt_path = "saved_models/student_quant.pt"
@@ -69,13 +51,10 @@
     quant_model = quantize_model(model)
 
     print("💾 Saving quantized model...")
-<<<<<<< HEAD
+
     save_model(quant_model, quant_ckpt_path)
     #save_model(quant_model, quant_ckpt_path, config=model.config)해야 모델 불러올 수 있음 아니면 학습 끝난 모델에서 config 추출
-
-=======
-    save_quantized_model(quant_model, config, quant_ckpt_path)
->>>>>>> 22c014f8
+  
 
     print(f"✅ Quantized model saved to {quant_ckpt_path}")
     
